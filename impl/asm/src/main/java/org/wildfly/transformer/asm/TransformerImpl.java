/*
 * Copyright 2020 Red Hat, Inc, and individual contributors.
 *
 * Licensed under the Apache License, Version 2.0 (the "License");
 * you may not use this file except in compliance with the License.
 * You may obtain a copy of the License at
 *
 * http://www.apache.org/licenses/LICENSE-2.0
 *
 * Unless required by applicable law or agreed to in writing, software
 * distributed under the License is distributed on an "AS IS" BASIS,
 * WITHOUT WARRANTIES OR CONDITIONS OF ANY KIND, either express or implied.
 * See the License for the specific language governing permissions and
 * limitations under the License.
 */
package org.wildfly.transformer.asm;


import static org.objectweb.asm.Opcodes.GETSTATIC;
import static org.objectweb.asm.Opcodes.INVOKEINTERFACE;
import static org.objectweb.asm.Opcodes.POP;

import java.io.ByteArrayOutputStream;
import java.io.IOException;
import java.io.InputStream;
import java.io.UnsupportedEncodingException;
import java.util.Map;
import java.util.Set;
import java.util.concurrent.CopyOnWriteArraySet;
import java.util.regex.Matcher;
import java.util.regex.Pattern;

import org.objectweb.asm.AnnotationVisitor;
import org.objectweb.asm.Attribute;
import org.objectweb.asm.ClassReader;
import org.objectweb.asm.ClassVisitor;
import org.objectweb.asm.ClassWriter;
import org.objectweb.asm.ConstantDynamic;
import org.objectweb.asm.FieldVisitor;
import org.objectweb.asm.Handle;
import org.objectweb.asm.Label;
import org.objectweb.asm.MethodVisitor;
import org.objectweb.asm.Opcodes;
import org.objectweb.asm.Type;
import org.objectweb.asm.TypePath;

import org.wildfly.transformer.Transformer;

/**
 * Transformer
 * <p>
 * Map javax.* classes to their jakarta.* equivalent as outlined on
 * https://github.com/eclipse-ee4j/jakartaee-platform/blob/master/namespace/mappings.adoc
 * 
 * TODO:  introduce META-INF/jakartasignature.prop file with version stamp so we can ignore jars already transformed.
 *
 * @author Scott Marlow
 * @author <a href="mailto:ropalka@redhat.com">Richard Opalka</a>
 */
final class TransformerImpl implements Transformer {

    private static final Resource[] EMPTY_ARRAY = new Resource[0];
    private static final String CLASS_SUFFIX = ".class";
    private static final int CLASS_SUFFIX_LENGTH = CLASS_SUFFIX.length(); 
    private static final String XML_SUFFIX = ".xml";
    private static final String META_INF_SERVICES_PREFIX = "META-INF/services/";
    private static final String CLASS_FOR_NAME_PRIVATE_METHOD = "org_wildfly_tranformer_asm_classForName_String__boolean_ClassLoader";
    private static final String REFLECTIONMODEL_INTERNAL_NAME = ReflectionModel.class.getName().replace('.','/');
    private static final String CLASS_OBJECT = "java/lang/Class";
    private static final String FORNAME_METHOD = "forName";
    private static final String MAP_OBJECT = "java/util/Map";
    private static final String MAP_PUT_METHOD = "put";
    private static final String MAP_PUT_METHOD_DESC = "(Ljava/lang/Object;Ljava/lang/Object;)Ljava/lang/Object;";
    private static final String MAP_GET_METHOD = "get";
    
    private boolean classTransformed;
    private String changeClassName;
    final Map<String, String> mappingWithSeps;
    final Map<String, String> mappingWithDots;
    final Set<String> generatedReflectionModelHandlingCode = new CopyOnWriteArraySet<>();

    TransformerImpl(final Map<String, String> mappingWithSeps, final Map<String, String> mappingWithDots) {
        this.mappingWithSeps = mappingWithSeps;
        this.mappingWithDots = mappingWithDots;
    }

    /**
     * Transform passed classes and possibly generated one extra class containing bytecode generated from ReflectionModel.
     * 
     * @return EMPTY_ARRAY if no modification made, otherwise, Resource[1] for only modified class,
     * Resource[2] for modified class + extra class containing bytecode generated from ReflectionModel 
     */
    private Resource[] transform(String newResourceName, final byte[] clazz) {
        // generatedExtraClass[0] can hold byte[] generatedReflectionModelHandlingByteCode
        // generatedExtraClass[1] can hold String generatedReflectionModelHandlingClassName
        final Object[] generatedExtraClass = new Object [2];

        ClassReader classReader = new ClassReader(clazz);
        final ClassWriter classWriter = new ClassWriter(classReader, 0);

        classReader.accept(new ClassVisitor(Opcodes.ASM7, classWriter) {

            @Override
            public AnnotationVisitor visitTypeAnnotation(int typeRef, TypePath typePath, String descriptor, boolean visible) {
                final String descOrig = descriptor;
                descriptor = replaceJavaXwithJakarta(descriptor);
                if (!descOrig.equals(descriptor)) {  // if we are changing
                    // mark the class as transformed
                    setClassTransformed(true);
                }
                AnnotationVisitor av =  super.visitTypeAnnotation(typeRef, typePath, descriptor, visible);
                return new MyAnnotationVisitor(av);
            }

            @Override
            public AnnotationVisitor visitAnnotation(String descriptor, boolean visible) {
                final String descOrig = descriptor;
                descriptor = replaceJavaXwithJakarta(descriptor);
                if (!descOrig.equals(descriptor)) {  // if we are changing
                    // mark the class as transformed
                    setClassTransformed(true);
                }
                AnnotationVisitor av = super.visitAnnotation(descriptor, visible);
                return new MyAnnotationVisitor(av);
            }

            @Override
            public void visitAttribute(Attribute attribute) {
                super.visitAttribute(attribute);
            }

            // clear transformed state at start of each class visit
            @Override
            public void visit(int version, int access, String name, String signature, String superName, String[] interfaces) {
                
                if (signature != null) {
                    String signatureOrig = signature;
                    signature = replaceJavaXwithJakarta(signature);
                    if (!signatureOrig.equals(signature)) {
                        // mark the class as transformed
                        setClassTransformed(true);
                    }
                }
                
                if (changeClassName != null) {
                    name = changeClassName;
                    changeClassName = null;
                }
                
                if (superName != null) {
                    String superNameOrig = superName;
                    superName = replaceJavaXwithJakarta(superName);
                    if (!superNameOrig.equals(superName)) {
                        // mark the class as transformed
                        setClassTransformed(true);
                    }
                }

                for(int index = 0; index < interfaces.length; index++) {
                    String orig = interfaces[index];
                    interfaces[index] = replaceJavaXwithJakarta(interfaces[index]);
                    if (!orig.equals(interfaces[index])) {
                        // mark the class as transformed
                        setClassTransformed(true);
                    }
                }
                
                super.visit(version, access, name, signature, superName, interfaces);
            }

            // check if class has already been transformed
            @Override
            public FieldVisitor visitField(int access, String name, String desc, String signature, Object value) {

                if (signature != null) {
                    String signatureOrig = signature;
                    signature = replaceJavaXwithJakarta(signature);
                    if (!signatureOrig.equals(signature)) {
                        // mark the class as transformed
                        setClassTransformed(true);
                    }
                }
                final String descOrig = desc;
                desc = replaceJavaXwithJakarta(desc);
                if (!descOrig.equals(desc)) {  // if we are changing
                    // mark the class as transformed
                    setClassTransformed(true);
                }
                FieldVisitor fv = super.visitField(access, name, desc, signature, value);
                return new FieldVisitor(api, fv) {

                    @Override
                    public AnnotationVisitor visitAnnotation(String descriptor, boolean visible) {
                        final String descOrig = descriptor;
                        descriptor = replaceJavaXwithJakarta(descriptor);
                        if (!descOrig.equals(descriptor)) {  // if we are changing
                            // mark the class as transformed
                            setClassTransformed(true);
                        }
                        AnnotationVisitor av = fv.visitAnnotation(descriptor, visible);
                        return new MyAnnotationVisitor(av);
                        
                    }

                    @Override
                    public AnnotationVisitor visitTypeAnnotation(int typeRef, TypePath typePath, String descriptor, boolean visible) {
                        final String descOrig = descriptor;
                        descriptor = replaceJavaXwithJakarta(descriptor);
                        if (!descOrig.equals(descriptor)) {  // if we are changing
                            // mark the class as transformed
                            setClassTransformed(true);
                        }
                        AnnotationVisitor av = fv.visitTypeAnnotation(typeRef, typePath, descriptor, visible);
                        return new MyAnnotationVisitor(av);
                        
                    }
                };
            }


            // mark class as transformed (only if class transformations were made)
            @Override
            public void visitEnd() {
                super.visitEnd();
            }

            @Override
            public MethodVisitor visitMethod(int access, String name, String desc, String signature, String[] exceptions) {

                if (signature != null) {
                    String signatureOrig = signature;
                    signature = replaceJavaXwithJakarta(signature);
                    if (!signatureOrig.equals(signature)) {
                        // mark the class as transformed
                        setClassTransformed(true);
                    }
                }
                final String descOrig2 = desc;
                desc = replaceJavaXwithJakarta(desc);
                if ( !descOrig2.equals(desc)) {
                    // mark the class as transformed
                    setClassTransformed(true);
                }
                if (exceptions != null) {
                    for(int looper = 0; looper < exceptions.length; looper++) {
                        String exceptionOrig = exceptions[looper];
                        exceptions[looper] = replaceJavaXwithJakarta(exceptions[looper]);
                        if (!exceptionOrig.equals(exceptions[looper])) {
                            // mark the class as transformed
                            setClassTransformed(true);
                        }
                    }
                }
                return new MethodVisitor(Opcodes.ASM6,
                        super.visitMethod(access, name, desc, signature, exceptions)) {

                    @Override
                    public AnnotationVisitor visitTypeAnnotation(int typeRef, TypePath typePath, String descriptor, boolean visible) {
                        final String descOrig = descriptor;
                        descriptor = replaceJavaXwithJakarta(descriptor);
                        if (!descOrig.equals(descriptor)) {  // if we are changing
                            // mark the class as transformed
                            setClassTransformed(true);
                        }
                        AnnotationVisitor av = mv.visitTypeAnnotation(typeRef, typePath, descriptor, visible);
                        return new MyAnnotationVisitor(av);
                    }
                    
                    @Override
                    public AnnotationVisitor visitAnnotation(String descriptor, boolean visible) {
                        final String descOrig = descriptor;

                        descriptor = replaceJavaXwithJakarta(descriptor);
                        if (!descOrig.equals(descriptor)) {  // if we are changing
                            // mark the class as transformed
                            setClassTransformed(true);
                        }
                        
                        AnnotationVisitor av = mv.visitAnnotation(descriptor, visible);
                        return new MyAnnotationVisitor(av);
                    }
                    
                    @Override
                    public void visitMethodInsn(int opcode, String owner, String name, String desc, boolean itf) {

                        final String descOrig = desc;
                        desc = replaceJavaXwithJakarta(desc);
                        final String ownerOrig = owner;
                        owner = replaceJavaXwithJakarta(owner);
                        if (!descOrig.equals(desc) | !ownerOrig.equals(owner)) {  // if we are changing
                            // mark the class as transformed
                            setClassTransformed(true);
                        }

                        // handle Class.forName(String name, boolean initialize,ClassLoader loader)
                        // invokestatic  #17 Method java/lang/Class.forName:(Ljava/lang/String;ZLjava/lang/ClassLoader;)Ljava/lang/Class;
                        if (opcode == Opcodes.INVOKESTATIC &&
                            owner.equals(CLASS_OBJECT) && name.equals(FORNAME_METHOD)) {
                            // handle both current forms ("(Ljava/lang/String;ZLjava/lang/ClassLoader;)Ljava/lang/Class;") 
                            // generate package name for generating copy of ReflectionModel class in application 
                            owner = transformerClassPackageName();
                            if (owner != null ) {
                                owner = owner + "/" + CLASS_FOR_NAME_PRIVATE_METHOD;
                            } else {
                                owner = CLASS_FOR_NAME_PRIVATE_METHOD;
                            }
                            
                            generateReflectionHandlingModelCode(owner);
                            System.out.println("changing call to Class#" + name + " to instead call " + owner + "/" + CLASS_FOR_NAME_PRIVATE_METHOD + "#" + name);
                            setClassTransformed(true);
                        }
                        
                        mv.visitMethodInsn(opcode, owner, name, desc, itf);
                    }

                    private void generateReflectionHandlingModelCode(String handlingClassName) {
                        // check if we generated reflection handling code yet, if not, generate it
                        
                        if (!generatedReflectionModelHandlingCode.contains(handlingClassName)) {

                            if (!generatedReflectionModelHandlingCode.add(handlingClassName)) {
                                // another thread will (or did) generate extra code 
                                return;
                            }
                            
                            System.out.println("Generating reflection handling code " + handlingClassName);
                            try {
                                // read BataviaReflectionModel bytecode as byte array, then modify it for handling javax => Jakarta transformation rules
                                
                                InputStream inputStream = ReflectionModel.class.getClassLoader().getResourceAsStream(ReflectionModel.class.getName().replace('.','/')+".class");
                                ByteArrayOutputStream out = new ByteArrayOutputStream();
                                int read;
                                byte[] byteArray = new byte[3000];
                                while ( (read = inputStream.read(byteArray, 0, byteArray.length) ) != -1) {
                                    out.write( byteArray, 0, read );
                                }
                                out.flush();
                                byte[] bataviaReflectionModel = out.toByteArray();        
                                ClassReader bataviaReflectionModelClassReader = new ClassReader(bataviaReflectionModel);
<<<<<<< HEAD
                                final ClassWriter bataviaReflectionModelClassWriter = new ClassWriter(bataviaReflectionModelClassReader, 0);
                                bataviaReflectionModelClassReader.accept(new ClassVisitor(Opcodes.ASM7, bataviaReflectionModelClassWriter) {
=======
                                final ClassWriter bataviaReflectionModelClassWriter = new ClassWriter(bataviaReflectionModelClassReader, ClassWriter.COMPUTE_FRAMES);
                                bataviaReflectionModelClassReader.accept(new ClassVisitor(useASM7 ? Opcodes.ASM7 : Opcodes.ASM6, bataviaReflectionModelClassWriter) {
>>>>>>> 8c356a75
                                    @Override
                                    public void visit(int version, int access, String name, String signature, String superName, String[] interfaces) {
                                        System.out.println("change ReflectionModel class name from " + name + " to " + handlingClassName + 
                                                " keep superName = " + superName);
                                        // change ReflectionModel class reference to new generated class name
                                        name = handlingClassName; 
                                        super.visit(version, access, name, signature, superName, interfaces);                                        
                                    }

                                    @Override
                                    public MethodVisitor visitMethod(int access, String name, String desc, String signature, String[] exceptions) {
                                        return new MethodVisitor(Opcodes.ASM6,
                                                super.visitMethod(access, name, desc, signature, exceptions)) {

                                            // trigger on mv.visitMethodInsn(INVOKEINTERFACE, "java/util/Map", "get", "(Ljava/lang/Object;)Ljava/lang/Object;", true);
                                            @Override
                                            public void visitMethodInsn(int opcode, String owner, String name, String descriptor, boolean isInterface) {
                                                // first generate the call to invoke mapping.get("rules_are_here") call
                                                if (owner.equals(REFLECTIONMODEL_INTERNAL_NAME)) {
                                                    owner = handlingClassName;
                                                }
                                                super.visitMethodInsn(opcode, owner, name, descriptor, isInterface);   
                                                // then if its actually the call to mapping.get, add additional code for adding all transformation rules to mapping
                                                if (MAP_OBJECT.equals(owner) && MAP_GET_METHOD.equals(name)) {  
                                                    System.out.println("Injecting transformation rules");
                                                    super.visitInsn(POP);  // generate extra pop for the call to mapping.get("rules_are_here")
                                                    
                                                    for (Map.Entry<String, String> possibleReplacement : mappingWithSeps.entrySet()) {
                                                        super.visitFieldInsn(GETSTATIC, handlingClassName, "mapping", "Ljava/util/Map;");
                                                        super.visitLdcInsn(possibleReplacement.getKey());
                                                        super.visitLdcInsn(possibleReplacement.getValue());
                                                        super.visitMethodInsn(INVOKEINTERFACE, MAP_OBJECT, MAP_PUT_METHOD, 
                                                                MAP_PUT_METHOD_DESC, true);
                                                        super.visitInsn(POP);
                                                    }
                                                    int setIterationCount = 0;
                                                    for (Map.Entry<String, String> possibleReplacement : mappingWithDots.entrySet()) {
                                                        super.visitFieldInsn(GETSTATIC, handlingClassName, "mapping", "Ljava/util/Map;");
                                                        super.visitLdcInsn(possibleReplacement.getKey());
                                                        super.visitLdcInsn(possibleReplacement.getValue());
                                                        super.visitMethodInsn(INVOKEINTERFACE, MAP_OBJECT, MAP_PUT_METHOD, 
                                                                MAP_PUT_METHOD_DESC, true);
                                                        setIterationCount++;
                                                        if (setIterationCount == mappingWithDots.entrySet().size()) {
                                                            // don't generate the last call to pop, as the first call to mapping.get("rules_are_here") will generate an extra pop here
                                                        }
                                                        else { 
                                                            super.visitInsn(POP);
                                                        }
                                                    }
                                                }
                                            }

                                            @Override
                                            public void visitFieldInsn(int opcode, String owner, String name, String descriptor) {
                                                if (owner.equals(REFLECTIONMODEL_INTERNAL_NAME)) {
                                                    owner = handlingClassName;
                                                }
                                                super.visitFieldInsn(opcode, owner, name, descriptor);
                                            }
                                        };
                                    }
                                }, 0);
                                
                                byte[] result = bataviaReflectionModelClassWriter.toByteArray();
                                
                                // generatedExtraClass[0] can hold byte[] generatedReflectionModelHandlingByteCode
                                // generatedExtraClass[1] can hold String generatedReflectionModelHandlingClassName
                                generatedExtraClass[0] = result;  
                                generatedExtraClass[1] = handlingClassName +  CLASS_SUFFIX;
                            } catch (IOException e) {
                                throw new RuntimeException(e);
                            }
                        }
                    }

                    private String transformerClassPackageName() {
                        String transformedPackage = classReader.getClassName();
                        // determine the package name
                        int index = transformedPackage.lastIndexOf('/');
                        if (index > -1) {
                            transformedPackage = transformedPackage.substring(0,index);
                        }
                        else {
                            return null;  // no package used
                        }
                        return transformedPackage; 
                    }
                    
                    @Override
                    public void visitInvokeDynamicInsn(String name, String desc, Handle bootstrapMethodHandle, Object... bootstrapMethodArguments) {
                        final String descOrig = desc;
                        desc = replaceJavaXwithJakarta(desc);
                        final String ownerOrig = bootstrapMethodHandle.getOwner();
                        String bootstrapMethodHandleOwner = replaceJavaXwithJakarta(ownerOrig);
                        final String bootstrapMethodHandleDescOrig = bootstrapMethodHandle.getDesc(); 
                        String bootstrapMethodHandleDesc = replaceJavaXwithJakarta(bootstrapMethodHandleDescOrig);
                        if (!descOrig.equals(desc)) {  // if we are changing
                            // mark the class as transformed
                            setClassTransformed(true);
                        }
                        if (!ownerOrig.equals(bootstrapMethodHandleOwner) ||
                        !bootstrapMethodHandleDescOrig.equals(bootstrapMethodHandleDesc)) {  // if we are changing
                            // mark the class as transformed
                            setClassTransformed(true);
                            bootstrapMethodHandle = new Handle(
                                    bootstrapMethodHandle.getTag(),
                                    bootstrapMethodHandleOwner,
                                    bootstrapMethodHandle.getName(),                                     
                                    bootstrapMethodHandleDesc,
                                    bootstrapMethodHandle.isInterface());
                        }
                        /** bootstrapMethodArguments can be Integer, Float,Long, Double,String, Type, Handle, ConstantDynamic value. 
                         * ConstantDynamic can modify content of array at runtime.
                         * 
                         * TODO: https://github.com/wildfly-extras/batavia/issues/28 support for handling bootstrapMethodArguments that are ARRAY, OBJECT, METHOD  
                         */
                        Object[] copyBootstrapMethodArguments = null;
                        for(int looper = 0; looper < bootstrapMethodArguments.length; looper++) {
                            Object argument = bootstrapMethodArguments[looper];
                            if (argument instanceof Type && ((
                                    ((Type)argument)).getSort() == Type.ARRAY ||
                                    ((Type)argument).getSort() == Type.OBJECT ||
                                    ((Type)argument).getSort() == Type.METHOD)) {
                                Type type = (Type) argument;
                                String oldDesc = type.getDescriptor();
                                String updatedDesc = replaceJavaXwithJakarta(type.getDescriptor());
                                if (type.getSort() == Type.ARRAY) {
                                    //    replace descriptor (if necessary)
                                    //    inspect and potentially replace all elements of this array type (see Type.getElementType())
                                    //    inspect and potentially replace its internal name // see Type.getInternalName()
                                    Type elementType = type.getElementType();
                                    String internalName = type.getInternalName();
                                    System.out.println("TODO: https://github.com/wildfly-extras/batavia/issues/28 for Type.ARRAY " + internalName + " elementType = " + elementType);
                                } else if(type.getSort() == Type.METHOD) {
                                    // replace descriptor (if necessary)
                                    // inspect and potentially replace all arguments of this method type (see Type.getArgumentTypes())
                                    // inspect and potentially replace its return type (see Type.getReturnType())
                                    // ElytronDefinition.class - type.getSort() == Type.METHOD type.getArgumentTypes() = [Lorg.objectweb.asm.Type;@72ea2f77
                                    System.out.println("TODO: https://github.com/wildfly-extras/batavia/issues/28 for Type.METHOD " + type.getArgumentTypes() );
                                    for (Type argTypes : type.getArgumentTypes()) {
                                        System.out.println("argumentTypes: " +
                                                " argTypes.getInternalName() = " + argTypes.getInternalName() +
                                                " argTypes.getDescriptor() = " + argTypes.getDescriptor());
                                        System.out.println("argTypes to string = " + argTypes.toString());
                                    }
                                } else { // (type.getSort() == Type.OBJECT)
                                    // replace descriptor (if necessary)
                                    // inspect and potentially replace its internal name // see Type.getInternalName()
                                    // inspect and potentially replace its name // see Type.getClassName()
                                    System.out.println("TODO: https://github.com/wildfly-extras/batavia/issues/28 for Type.OBJECT " + type.getInternalName() 
                                            + " type.getClassName() = " + type.getClassName());
                                }
                                
                                if (!oldDesc.equals(updatedDesc)) {
                                    setClassTransformed(true);
                                    if (copyBootstrapMethodArguments == null) {
                                        copyBootstrapMethodArguments = cloneBootstrapMethodArguments(bootstrapMethodArguments);
                                    }
                                    copyBootstrapMethodArguments[looper] = Type.getMethodType(updatedDesc);
                                }
                                
                            } else if (argument instanceof Handle) {  // reference to a field or method
                                Handle handle = (Handle)argument;
                                String origDesc = handle.getDesc();
                                String updatedDesc = replaceJavaXwithJakarta(handle.getDesc());
                                String origOwner = handle.getOwner();
                                String updatedOwner = replaceJavaXwithJakarta(handle.getOwner()); 
                                if (!origDesc.equals(updatedDesc) || !origOwner.equals(updatedOwner)) {  // if we are changing
                                    // mark the class as transformed
                                    setClassTransformed(true);
                                    handle = new Handle(
                                            handle.getTag(),
                                            updatedOwner,
                                            handle.getName(),
                                            updatedDesc,
                                            handle.isInterface());
                                    if (copyBootstrapMethodArguments == null) {
                                        copyBootstrapMethodArguments = cloneBootstrapMethodArguments(bootstrapMethodArguments);
                                    }
                                    copyBootstrapMethodArguments[looper] = handle;
                                }
                                
                            } else if( argument instanceof ConstantDynamic) {
                                // TODO: runtime handling of ConstantDynamic)
                                ConstantDynamic constantDynamic = (ConstantDynamic)argument;
                                throw new IllegalStateException("ConstantDynamic is not handled " +constantDynamic.toString());
                            }
                        }
                        if (copyBootstrapMethodArguments != null) {
                            bootstrapMethodArguments = copyBootstrapMethodArguments;
                        }
                        super.visitInvokeDynamicInsn(name, desc, bootstrapMethodHandle, bootstrapMethodArguments);
                    }

                    private Object[] cloneBootstrapMethodArguments(Object[] bootstrapMethodArguments) {
                        // copy all current values after allocation
                        Object [] copyBootstrapMethodArguments = new Object[bootstrapMethodArguments.length];
                        for (int copyIdx = 0; copyIdx < bootstrapMethodArguments.length;copyIdx++) {
                            copyBootstrapMethodArguments[copyIdx] = bootstrapMethodArguments[copyIdx];
                        }
                        return copyBootstrapMethodArguments;
                    }

                    @Override
                    public void visitLdcInsn(final Object value) {
                        if (value instanceof Type) {
                            Type type = (Type) value;
                            String descOrig = type.getDescriptor();
                            String desc = replaceJavaXwithJakarta(descOrig);
                            if (!descOrig.equals(desc)) { // if we are changing
                                // mark the class as transformed
                                setClassTransformed(true);
                                mv.visitLdcInsn(Type.getType(desc));
                                return;
                            }
                        }

                        if (value instanceof String) {
                            final String typeOrig = (String) value;
                            String replacement = replaceJavaXwithJakarta((String) value);
                            if (!typeOrig.equals(replacement)) {  // if we are changing
                                // mark the class as transformed
                                setClassTransformed(true);
                                mv.visitLdcInsn(replacement);
                                return;
                            }
                        }
                        mv.visitLdcInsn(value);
                    }

                    @Override
                    public void visitLocalVariable(
                            final String name,
                            final String descriptor,
                            final String signature,
                            final Label start,
                            final Label end,
                            final int index) {

                        String mutableSignature = signature;
                        if (mutableSignature != null) {
                            mutableSignature = replaceJavaXwithJakarta(mutableSignature);
                            if (!mutableSignature.equals(signature)) {
                                // mark the class as transformed
                                setClassTransformed(true);
                            }
                        }
                        
                        final String descOrig = descriptor;
                        final String replacement = replaceJavaXwithJakarta(descriptor);
                        if (!descOrig.equals(replacement)) {  // if we are changing
                            // mark the class as transformed
                            setClassTransformed(true);
                        }
                        mv.visitLocalVariable(name, replacement, mutableSignature, start, end, index);
                    }

                    @Override
                    public void visitFieldInsn(int opcode, String owner, String name, String desc) {
                        final String descOrig = desc;
                        desc = replaceJavaXwithJakarta(desc);
                        final String ownerOrig = owner;
                        owner = replaceJavaXwithJakarta(owner);
                        if (!descOrig.equals(desc) | !ownerOrig.equals(owner)) {  // if we are changing
                            // mark the class as transformed
                            setClassTransformed(true);
                        }
                        mv.visitFieldInsn(opcode, owner, name, desc);
                    }

                    @Override
                    public void visitTypeInsn(final int opcode, final String type) {
                        final String typeOrig = type;

                        final String replacement = replaceJavaXwithJakarta(type);
                        if (!typeOrig.equals(replacement)) {  // if we are changing
                            // mark the class as transformed
                            setClassTransformed(true);
                        }
                        mv.visitTypeInsn(opcode, replacement);
                    }

                };
            }
        }, 0);
        if (!transformationsMade()) {
            // no change was made, indicate so by returning EMPTY_ARRAY 
            return EMPTY_ARRAY;
        }
        return generatedExtraClass[0] == null ?
                new Resource[]{new Resource(newResourceName, classWriter.toByteArray())} :
                new Resource[]{new Resource(newResourceName, classWriter.toByteArray()),
                        new Resource((String) generatedExtraClass[1], (byte[]) generatedExtraClass[0])};
        
    }

    private String replaceJavaXwithJakarta(String desc) {
        StringBuilder stringBuilder = new StringBuilder(desc);
        for (Map.Entry<String, String> possibleReplacement: mappingWithSeps.entrySet()) {
            String key = possibleReplacement.getKey();
            String value = possibleReplacement.getValue();
            int pos = stringBuilder.indexOf(key, 0);
            while(pos > -1) {
                int length = pos  + key.length();
                int next = pos + value.length();
                stringBuilder.replace(pos, length, value);
                pos = stringBuilder.indexOf(key, next);
            }
        }
        for (Map.Entry<String, String> possibleReplacement: mappingWithDots.entrySet()) {
            String key = possibleReplacement.getKey();
            String value = possibleReplacement.getValue();
            int pos = stringBuilder.indexOf(key, 0);
            while(pos > -1) {
                int length = pos  + key.length();
                int next = pos + value.length();
                stringBuilder.replace(pos, length, value);
                pos = stringBuilder.indexOf(key, next);
            }
        }
        return stringBuilder.toString();
    }
    
    private static int getMajorJavaVersion() {
        int major = 8;
        String version = System.getProperty("java.specification.version", null);
        if (version != null) {
            Matcher matcher = Pattern.compile("^(?:1\\.)?(\\d+)$").matcher(version);
            if (matcher.find()) {
                major = Integer.valueOf(matcher.group(1));
            }
        }
        return major;
    }

    public void setClassTransformed(boolean classTransformed) {
        this.classTransformed = classTransformed;
    }

    public boolean transformationsMade() {
        return classTransformed;
    }

    public void clearTransformationState() {
        classTransformed = false;
    }

    @Override
    public Resource[] transform(final Resource r) {
        Resource retVal = null;
        String oldResourceName = r.getName();
        String newResourceName = replacePackageName(oldResourceName, false);
        if (oldResourceName.endsWith(CLASS_SUFFIX)) {
            clearTransformationState(); // clear transformation state for each class, prior to class transformation
                    
            if (!newResourceName.equals(oldResourceName)) {  // any file rename counts as a transformation 
                setClassTransformed(true);
                setNewClassName(newResourceName);
            }
                    
            return transform(newResourceName, r.getData());
        } else if (oldResourceName.endsWith(XML_SUFFIX)) {
            retVal = new Resource(newResourceName, xmlFile(r.getData()));
        } else if (oldResourceName.startsWith(META_INF_SERVICES_PREFIX)) {
            newResourceName = replacePackageName(oldResourceName, true);
            if (!newResourceName.equals(oldResourceName)) {
                retVal = new Resource(newResourceName, r.getData());
            }
        } else if (!newResourceName.equals(oldResourceName)) {
            retVal = new Resource(newResourceName, r.getData());
        }
        return retVal == null ? EMPTY_ARRAY : new Resource[] {retVal};
    }

    private void setNewClassName(String newClassName) {
        if (newClassName.endsWith(CLASS_SUFFIX)) {
            newClassName = newClassName.substring(0,newClassName.length() - CLASS_SUFFIX_LENGTH);
        }
        changeClassName = newClassName;
    }

    private String replacePackageName(final String resourceName, final boolean dotFormat) {
        int startIndex;
        for (final Map.Entry<String, String> mapping : (dotFormat ? mappingWithDots : mappingWithSeps).entrySet()) {
            startIndex = resourceName.indexOf(mapping.getKey());
            if (startIndex != -1) {
                return resourceName.substring(0, startIndex) + mapping.getValue() + resourceName.substring(startIndex + mapping.getKey().length());
            }
        }
        return resourceName;
    }

    private static byte[] xmlFile(final byte[] data) {
        try {
            return new String(data, "UTF-8").replace("javax.", "jakarta.").getBytes("UTF-8");
        } catch (UnsupportedEncodingException e) {
            return null; // should never happen
        }
    }

    private class MyAnnotationVisitor extends AnnotationVisitor {
        public MyAnnotationVisitor(AnnotationVisitor av) {
            super(Opcodes.ASM7, av);
        }

        @Override
        public void visit(String name, Object value) {
            av.visit(name, value);
        }

        @Override
        public void visitEnum(String name, String descriptor, String value) {
            if (descriptor != null) {
                descriptor = replaceJavaXwithJakarta(descriptor);
            }
            av.visitEnum(name, descriptor, value);
        }

        @Override
        public AnnotationVisitor visitAnnotation(String name, String descriptor) {
            if (descriptor != null) {
                descriptor = replaceJavaXwithJakarta(descriptor);
            }
            AnnotationVisitor av2 = av.visitAnnotation(name, descriptor);
            return new MyAnnotationVisitor(av2);
            
            
        }

        @Override
        public AnnotationVisitor visitArray(String name) {
            AnnotationVisitor av2 = av.visitArray(name);
            return new MyAnnotationVisitor(av2);
        }

    }
}<|MERGE_RESOLUTION|>--- conflicted
+++ resolved
@@ -337,13 +337,8 @@
                                 out.flush();
                                 byte[] bataviaReflectionModel = out.toByteArray();        
                                 ClassReader bataviaReflectionModelClassReader = new ClassReader(bataviaReflectionModel);
-<<<<<<< HEAD
-                                final ClassWriter bataviaReflectionModelClassWriter = new ClassWriter(bataviaReflectionModelClassReader, 0);
+                                final ClassWriter bataviaReflectionModelClassWriter = new ClassWriter(bataviaReflectionModelClassReader, ClassWriter.COMPUTE_FRAMES);
                                 bataviaReflectionModelClassReader.accept(new ClassVisitor(Opcodes.ASM7, bataviaReflectionModelClassWriter) {
-=======
-                                final ClassWriter bataviaReflectionModelClassWriter = new ClassWriter(bataviaReflectionModelClassReader, ClassWriter.COMPUTE_FRAMES);
-                                bataviaReflectionModelClassReader.accept(new ClassVisitor(useASM7 ? Opcodes.ASM7 : Opcodes.ASM6, bataviaReflectionModelClassWriter) {
->>>>>>> 8c356a75
                                     @Override
                                     public void visit(int version, int access, String name, String signature, String superName, String[] interfaces) {
                                         System.out.println("change ReflectionModel class name from " + name + " to " + handlingClassName + 
